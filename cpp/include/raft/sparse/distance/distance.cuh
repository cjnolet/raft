/*
 * Copyright (c) 2020-2021, NVIDIA CORPORATION.
 *
 * Licensed under the Apache License, Version 2.0 (the "License");
 * you may not use this file except in compliance with the License.
 * You may obtain a copy of the License at
 *
 *     http://www.apache.org/licenses/LICENSE-2.0
 *
 * Unless required by applicable law or agreed to in writing, software
 * distributed under the License is distributed on an "AS IS" BASIS,
 * WITHOUT WARRANTIES OR CONDITIONS OF ANY KIND, either express or implied.
 * See the License for the specific language governing permissions and
 * limitations under the License.
 */

#pragma once

#include <raft/cudart_utils.h>
#include <unordered_set>

#include <raft/linalg/distance_type.h>
#include <raft/sparse/cusparse_wrappers.h>
#include <raft/cuda_utils.cuh>
#include <raft/mr/device/allocator.hpp>
#include <raft/mr/device/buffer.hpp>

#include <raft/sparse/linalg/transpose.h>
#include <raft/sparse/utils.h>
#include <raft/sparse/convert/coo.cuh>
#include <raft/sparse/convert/csr.cuh>
#include <raft/sparse/convert/dense.cuh>
#include <raft/sparse/csr.cuh>

#include <raft/sparse/distance/bin_distance.cuh>
#include <raft/sparse/distance/ip_distance.cuh>
#include <raft/sparse/distance/l2_distance.cuh>
#include <raft/sparse/distance/lp_distance.cuh>

#include <cusparse_v2.h>

namespace raft {
namespace sparse {
namespace distance {

static const std::unordered_set<raft::distance::DistanceType> supportedDistance{
  raft::distance::DistanceType::L2Expanded,
  raft::distance::DistanceType::L2Unexpanded,
  raft::distance::DistanceType::L2SqrtExpanded,
  raft::distance::DistanceType::L2SqrtUnexpanded,
  raft::distance::DistanceType::InnerProduct,
  raft::distance::DistanceType::L1,
  raft::distance::DistanceType::Canberra,
  raft::distance::DistanceType::Linf,
  raft::distance::DistanceType::LpUnexpanded,
  raft::distance::DistanceType::JaccardExpanded,
  raft::distance::DistanceType::CosineExpanded,
  raft::distance::DistanceType::HellingerExpanded,
<<<<<<< HEAD
  raft::distance::DistanceType::HammingUnexpanded,
  raft::distance::DistanceType::JensenShannon,
  raft::distance::DistanceType::KLDivergence,
  raft::distance::DistanceType::RusselRaoExpanded};
=======
  raft::distance::DistanceType::DiceExpanded};
>>>>>>> a57cf7df

/**
 * Compute pairwise distances between A and B, using the provided
 * input configuration and distance function.
 *
 * @tparam value_idx index type
 * @tparam value_t value type
 * @param[out] out dense output array (size A.nrows * B.nrows)
 * @param[in] input_config input argument configuration
 * @param[in] metric distance metric to use
 */
template <typename value_idx = int, typename value_t = float>
void pairwiseDistance(value_t *out,
                      distances_config_t<value_idx, value_t> input_config,
                      raft::distance::DistanceType metric, float metric_arg) {
  switch (metric) {
    case raft::distance::DistanceType::L2Expanded:
      l2_expanded_distances_t<value_idx, value_t>(input_config).compute(out);
      break;
    case raft::distance::DistanceType::L2SqrtExpanded:
      l2_sqrt_expanded_distances_t<value_idx, value_t>(input_config)
        .compute(out);
      break;
    case raft::distance::DistanceType::InnerProduct:
      ip_distances_t<value_idx, value_t>(input_config).compute(out);
      break;
    case raft::distance::DistanceType::L2Unexpanded:
      l2_unexpanded_distances_t<value_idx, value_t>(input_config).compute(out);
      break;
    case raft::distance::DistanceType::L2SqrtUnexpanded:
      l2_sqrt_unexpanded_distances_t<value_idx, value_t>(input_config)
        .compute(out);
      break;
    case raft::distance::DistanceType::L1:
      l1_unexpanded_distances_t<value_idx, value_t>(input_config).compute(out);
      break;
    case raft::distance::DistanceType::LpUnexpanded:
      lp_unexpanded_distances_t<value_idx, value_t>(input_config, metric_arg)
        .compute(out);
      break;
    case raft::distance::DistanceType::Linf:
      linf_unexpanded_distances_t<value_idx, value_t>(input_config)
        .compute(out);
      break;
    case raft::distance::DistanceType::Canberra:
      canberra_unexpanded_distances_t<value_idx, value_t>(input_config)
        .compute(out);
      break;
    case raft::distance::DistanceType::JaccardExpanded:
      jaccard_expanded_distances_t<value_idx, value_t>(input_config)
        .compute(out);
      break;
    case raft::distance::DistanceType::CosineExpanded:
      cosine_expanded_distances_t<value_idx, value_t>(input_config)
        .compute(out);
      break;
    case raft::distance::DistanceType::HellingerExpanded:
      hellinger_expanded_distances_t<value_idx, value_t>(input_config)
        .compute(out);
      break;
<<<<<<< HEAD
    case raft::distance::DistanceType::HammingUnexpanded:
      hamming_unexpanded_distances_t<value_idx, value_t>(input_config)
        .compute(out);
      break;
    case raft::distance::DistanceType::JensenShannon:
      jensen_shannon_unexpanded_distances_t<value_idx, value_t>(input_config)
        .compute(out);
      break;
    case raft::distance::DistanceType::KLDivergence:
      kl_divergence_unexpanded_distances_t<value_idx, value_t>(input_config)
        .compute(out);
      break;
    case raft::distance::DistanceType::RusselRaoExpanded:
      russelrao_expanded_distances_t<value_idx, value_t>(input_config)
        .compute(out);
      break;

=======
    case raft::distance::DistanceType::DiceExpanded:
      dice_expanded_distances_t<value_idx, value_t>(input_config).compute(out);
      break;
>>>>>>> a57cf7df

    default:
      THROW("Unsupported distance: %d", metric);
  }
}

};  // namespace distance
};  // namespace sparse
};  // namespace raft<|MERGE_RESOLUTION|>--- conflicted
+++ resolved
@@ -56,14 +56,11 @@
   raft::distance::DistanceType::JaccardExpanded,
   raft::distance::DistanceType::CosineExpanded,
   raft::distance::DistanceType::HellingerExpanded,
-<<<<<<< HEAD
   raft::distance::DistanceType::HammingUnexpanded,
   raft::distance::DistanceType::JensenShannon,
   raft::distance::DistanceType::KLDivergence,
   raft::distance::DistanceType::RusselRaoExpanded};
-=======
   raft::distance::DistanceType::DiceExpanded};
->>>>>>> a57cf7df
 
 /**
  * Compute pairwise distances between A and B, using the provided
@@ -124,7 +121,6 @@
       hellinger_expanded_distances_t<value_idx, value_t>(input_config)
         .compute(out);
       break;
-<<<<<<< HEAD
     case raft::distance::DistanceType::HammingUnexpanded:
       hamming_unexpanded_distances_t<value_idx, value_t>(input_config)
         .compute(out);
@@ -141,12 +137,9 @@
       russelrao_expanded_distances_t<value_idx, value_t>(input_config)
         .compute(out);
       break;
-
-=======
     case raft::distance::DistanceType::DiceExpanded:
       dice_expanded_distances_t<value_idx, value_t>(input_config).compute(out);
       break;
->>>>>>> a57cf7df
 
     default:
       THROW("Unsupported distance: %d", metric);
